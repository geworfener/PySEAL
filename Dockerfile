--- conflicted
+++ resolved
@@ -45,17 +45,15 @@
 RUN python3 setup.py build_ext -i
 ENV PYTHONPATH $PYTHONPATH:/SEAL/SEALPython:/SEAL/bin
 
-<<<<<<< HEAD
 # Install numpy, sklearn
 RUN pip3 install numpy
 RUN pip3 install sklearn
 
 # Copy using_pyseal
 COPY /using_pyseal /SEAL/using_pyseal
-=======
+
 # Add placeholder for notebooks directory to be mounted
 VOLUME /notebooks
->>>>>>> 6be33dae
 
 # Return to SEAL root directory
 WORKDIR /SEAL
